use crate::question_mark::{QuestionMark, QUESTION_MARK};
use clippy_config::msrvs;
use clippy_config::types::MatchLintBehaviour;
use clippy_utils::diagnostics::span_lint_and_then;
use clippy_utils::higher::IfLetOrMatch;
use clippy_utils::source::snippet_with_context;
use clippy_utils::ty::is_type_diagnostic_item;
<<<<<<< HEAD
use clippy_utils::visitors::{Descend, Visitable};
use clippy_utils::{is_lint_allowed, pat_and_expr_can_be_question_mark, peel_blocks};
=======
use clippy_utils::{is_lint_allowed, is_never_expr, pat_and_expr_can_be_question_mark, peel_blocks};
>>>>>>> 406d9538
use rustc_data_structures::fx::{FxHashMap, FxHashSet};
use rustc_errors::Applicability;
use rustc_hir::{Expr, ExprKind, MatchSource, Pat, PatKind, QPath, Stmt, StmtKind};
use rustc_lint::{LateContext, LintContext};
use rustc_middle::lint::in_external_macro;
use rustc_session::declare_tool_lint;
use rustc_span::symbol::{sym, Symbol};
use rustc_span::Span;
<<<<<<< HEAD
use std::ops::ControlFlow;
=======
>>>>>>> 406d9538
use std::slice;

declare_clippy_lint! {
    /// ### What it does
    ///
    /// Warn of cases where `let...else` could be used
    ///
    /// ### Why is this bad?
    ///
    /// `let...else` provides a standard construct for this pattern
    /// that people can easily recognize. It's also more compact.
    ///
    /// ### Example
    ///
    /// ```no_run
    /// # let w = Some(0);
    /// let v = if let Some(v) = w { v } else { return };
    /// ```
    ///
    /// Could be written:
    ///
    /// ```no_run
    /// # fn main () {
    /// # let w = Some(0);
    /// let Some(v) = w else { return };
    /// # }
    /// ```
    #[clippy::version = "1.67.0"]
    pub MANUAL_LET_ELSE,
    pedantic,
    "manual implementation of a let...else statement"
}

impl<'tcx> QuestionMark {
    pub(crate) fn check_manual_let_else(&mut self, cx: &LateContext<'tcx>, stmt: &'tcx Stmt<'tcx>) {
        if !self.msrv.meets(msrvs::LET_ELSE) || in_external_macro(cx.sess(), stmt.span) {
            return;
        }

        if let StmtKind::Local(local) = stmt.kind
            && let Some(init) = local.init
            && local.els.is_none()
            && local.ty.is_none()
            && init.span.eq_ctxt(stmt.span)
            && let Some(if_let_or_match) = IfLetOrMatch::parse(cx, init)
        {
            match if_let_or_match {
                IfLetOrMatch::IfLet(if_let_expr, let_pat, if_then, if_else) => {
                    if let Some(ident_map) = expr_simple_identity_map(local.pat, let_pat, if_then)
                        && let Some(if_else) = if_else
<<<<<<< HEAD
                        && expr_diverges(cx, if_else)
=======
                        && is_never_expr(cx, if_else).is_some()
>>>>>>> 406d9538
                        && let qm_allowed = is_lint_allowed(cx, QUESTION_MARK, stmt.hir_id)
                        && (qm_allowed || pat_and_expr_can_be_question_mark(cx, let_pat, if_else).is_none())
                    {
                        emit_manual_let_else(cx, stmt.span, if_let_expr, &ident_map, let_pat, if_else);
                    }
                },
                IfLetOrMatch::Match(match_expr, arms, source) => {
                    if self.matches_behaviour == MatchLintBehaviour::Never {
                        return;
                    }
                    if source != MatchSource::Normal {
                        return;
                    }
                    // Any other number than two arms doesn't (necessarily)
                    // have a trivial mapping to let else.
                    if arms.len() != 2 {
                        return;
                    }
                    // Guards don't give us an easy mapping either
                    if arms.iter().any(|arm| arm.guard.is_some()) {
                        return;
                    }
                    let check_types = self.matches_behaviour == MatchLintBehaviour::WellKnownTypes;
<<<<<<< HEAD
                    let diverging_arm_opt = arms
                        .iter()
                        .enumerate()
                        .find(|(_, arm)| expr_diverges(cx, arm.body) && pat_allowed_for_else(cx, arm.pat, check_types));
=======
                    let diverging_arm_opt = arms.iter().enumerate().find(|(_, arm)| {
                        is_never_expr(cx, arm.body).is_some() && pat_allowed_for_else(cx, arm.pat, check_types)
                    });
>>>>>>> 406d9538
                    let Some((idx, diverging_arm)) = diverging_arm_opt else {
                        return;
                    };
                    // If the non-diverging arm is the first one, its pattern can be reused in a let/else statement.
                    // However, if it arrives in second position, its pattern may cover some cases already covered
                    // by the diverging one.
                    // TODO: accept the non-diverging arm as a second position if patterns are disjointed.
                    if idx == 0 {
                        return;
                    }
                    let pat_arm = &arms[1 - idx];
                    let Some(ident_map) = expr_simple_identity_map(local.pat, pat_arm.pat, pat_arm.body) else {
                        return;
                    };

                    emit_manual_let_else(cx, stmt.span, match_expr, &ident_map, pat_arm.pat, diverging_arm.body);
                },
            }
        };
    }
}

fn emit_manual_let_else(
    cx: &LateContext<'_>,
    span: Span,
    expr: &Expr<'_>,
    ident_map: &FxHashMap<Symbol, &Pat<'_>>,
    pat: &Pat<'_>,
    else_body: &Expr<'_>,
) {
    span_lint_and_then(
        cx,
        MANUAL_LET_ELSE,
        span,
        "this could be rewritten as `let...else`",
        |diag| {
            // This is far from perfect, for example there needs to be:
            // * renamings of the bindings for many `PatKind`s like slices, etc.
            // * limitations in the existing replacement algorithms
            // * unused binding collision detection with existing ones
            // for this to be machine applicable.
            let mut app = Applicability::HasPlaceholders;
            let (sn_expr, _) = snippet_with_context(cx, expr.span, span.ctxt(), "", &mut app);
            let (sn_else, else_is_mac_call) = snippet_with_context(cx, else_body.span, span.ctxt(), "", &mut app);

            let else_bl = if matches!(else_body.kind, ExprKind::Block(..)) && !else_is_mac_call {
                sn_else.into_owned()
            } else {
                format!("{{ {sn_else} }}")
            };
            let sn_bl = replace_in_pattern(cx, span, ident_map, pat, &mut app, true);
            let sugg = format!("let {sn_bl} = {sn_expr} else {else_bl};");
            diag.span_suggestion(span, "consider writing", sugg, app);
        },
    );
}

/// Replaces the locals in the pattern
///
/// For this example:
///
/// ```ignore
/// let (a, FooBar { b, c }) = if let Bar { Some(a_i), b_i } = ex { (a_i, b_i) } else { return };
/// ```
///
/// We have:
///
/// ```ignore
/// pat: Bar { Some(a_i), b_i }
/// ident_map: (a_i) -> (a), (b_i) -> (FooBar { b, c })
/// ```
///
/// We return:
///
/// ```ignore
/// Bar { Some(a), b_i: FooBar { b, c } }
/// ```
fn replace_in_pattern(
    cx: &LateContext<'_>,
    span: Span,
    ident_map: &FxHashMap<Symbol, &Pat<'_>>,
    pat: &Pat<'_>,
    app: &mut Applicability,
    top_level: bool,
) -> String {
    // We put a labeled block here so that we can implement the fallback in this function.
    // As the function has multiple call sites, implementing the fallback via an Option<T>
    // return type and unwrap_or_else would cause repetition. Similarly, the function also
    // invokes the fall back multiple times.
    'a: {
        // If the ident map is empty, there is no replacement to do.
        // The code following this if assumes a non-empty ident_map.
        if ident_map.is_empty() {
            break 'a;
        }

        match pat.kind {
            PatKind::Binding(_ann, _id, binding_name, opt_subpt) => {
                let Some(pat_to_put) = ident_map.get(&binding_name.name) else {
                    break 'a;
                };
                let (sn_ptp, _) = snippet_with_context(cx, pat_to_put.span, span.ctxt(), "", app);
                if let Some(subpt) = opt_subpt {
                    let subpt = replace_in_pattern(cx, span, ident_map, subpt, app, false);
                    return format!("{sn_ptp} @ {subpt}");
                }
                return sn_ptp.to_string();
            },
            PatKind::Or(pats) => {
                let patterns = pats
                    .iter()
                    .map(|pat| replace_in_pattern(cx, span, ident_map, pat, app, false))
                    .collect::<Vec<_>>();
                let or_pat = patterns.join(" | ");
                if top_level {
                    return format!("({or_pat})");
                }
                return or_pat;
            },
            PatKind::Struct(path, fields, has_dot_dot) => {
                let fields = fields
                    .iter()
                    .map(|fld| {
                        if let PatKind::Binding(_, _, name, None) = fld.pat.kind
                            && let Some(pat_to_put) = ident_map.get(&name.name)
                        {
                            let (sn_fld_name, _) = snippet_with_context(cx, fld.ident.span, span.ctxt(), "", app);
                            let (sn_ptp, _) = snippet_with_context(cx, pat_to_put.span, span.ctxt(), "", app);
                            // TODO: this is a bit of a hack, but it does its job. Ideally, we'd check if pat_to_put is
                            // a PatKind::Binding but that is also hard to get right.
                            if sn_fld_name == sn_ptp {
                                // Field init shorthand
                                return format!("{sn_fld_name}");
                            }
                            return format!("{sn_fld_name}: {sn_ptp}");
                        }
                        let (sn_fld, _) = snippet_with_context(cx, fld.span, span.ctxt(), "", app);
                        sn_fld.into_owned()
                    })
                    .collect::<Vec<_>>();
                let fields_string = fields.join(", ");

                let dot_dot_str = if has_dot_dot { " .." } else { "" };
                let (sn_pth, _) = snippet_with_context(cx, path.span(), span.ctxt(), "", app);
                return format!("{sn_pth} {{ {fields_string}{dot_dot_str} }}");
            },
            // Replace the variable name iff `TupleStruct` has one argument like `Variant(v)`.
            PatKind::TupleStruct(ref w, args, dot_dot_pos) => {
                let mut args = args
                    .iter()
                    .map(|pat| replace_in_pattern(cx, span, ident_map, pat, app, false))
                    .collect::<Vec<_>>();
                if let Some(pos) = dot_dot_pos.as_opt_usize() {
                    args.insert(pos, "..".to_owned());
                }
                let args = args.join(", ");
                let sn_wrapper = cx.sess().source_map().span_to_snippet(w.span()).unwrap_or_default();
                return format!("{sn_wrapper}({args})");
            },
            PatKind::Tuple(args, dot_dot_pos) => {
                let mut args = args
                    .iter()
                    .map(|pat| replace_in_pattern(cx, span, ident_map, pat, app, false))
                    .collect::<Vec<_>>();
                if let Some(pos) = dot_dot_pos.as_opt_usize() {
                    args.insert(pos, "..".to_owned());
                }
                let args = args.join(", ");
                return format!("({args})");
            },
            _ => {},
        }
    }
    let (sn_pat, _) = snippet_with_context(cx, pat.span, span.ctxt(), "", app);
    sn_pat.into_owned()
}

fn pat_allowed_for_else(cx: &LateContext<'_>, pat: &'_ Pat<'_>, check_types: bool) -> bool {
    // Check whether the pattern contains any bindings, as the
    // binding might potentially be used in the body.
    // TODO: only look for *used* bindings.
    let mut has_bindings = false;
    pat.each_binding_or_first(&mut |_, _, _, _| has_bindings = true);
    if has_bindings {
        return false;
    }

    // If we shouldn't check the types, exit early.
    if !check_types {
        return true;
    }

    // Check whether any possibly "unknown" patterns are included,
    // because users might not know which values some enum has.
    // Well-known enums are excepted, as we assume people know them.
    // We do a deep check, to be able to disallow Err(En::Foo(_))
    // for usage of the En::Foo variant, as we disallow En::Foo(_),
    // but we allow Err(_).
    let typeck_results = cx.typeck_results();
    let mut has_disallowed = false;
    pat.walk_always(|pat| {
        // Only do the check if the type is "spelled out" in the pattern
        if !matches!(
            pat.kind,
            PatKind::Struct(..) | PatKind::TupleStruct(..) | PatKind::Path(..)
        ) {
            return;
        };
        let ty = typeck_results.pat_ty(pat);
        // Option and Result are allowed, everything else isn't.
        if !(is_type_diagnostic_item(cx, ty, sym::Option) || is_type_diagnostic_item(cx, ty, sym::Result)) {
            has_disallowed = true;
        }
    });
    !has_disallowed
}

/// Checks if the passed block is a simple identity referring to bindings created by the pattern,
/// and if yes, returns a mapping between the relevant sub-pattern and the identifier it corresponds
/// to.
///
/// We support patterns with multiple bindings and tuples, e.g.:
///
/// ```ignore
/// let (foo_o, bar_o) = if let (Some(foo), bar) = g() { (foo, bar) } else { ... }
/// ```
///
/// The expected params would be:
///
/// ```ignore
/// local_pat: (foo_o, bar_o)
/// let_pat: (Some(foo), bar)
/// expr: (foo, bar)
/// ```
///
/// We build internal `sub_pats` so that it looks like `[foo_o, bar_o]` and `paths` so that it looks
/// like `[foo, bar]`. Then we turn that into `FxHashMap [(foo) -> (foo_o), (bar) -> (bar_o)]` which
/// we return.
fn expr_simple_identity_map<'a, 'hir>(
    local_pat: &'a Pat<'hir>,
    let_pat: &'_ Pat<'hir>,
    expr: &'_ Expr<'hir>,
) -> Option<FxHashMap<Symbol, &'a Pat<'hir>>> {
    let peeled = peel_blocks(expr);
    let (sub_pats, paths) = match (local_pat.kind, peeled.kind) {
        (PatKind::Tuple(pats, _), ExprKind::Tup(exprs)) | (PatKind::Slice(pats, ..), ExprKind::Array(exprs)) => {
            (pats, exprs)
        },
        (_, ExprKind::Path(_)) => (slice::from_ref(local_pat), slice::from_ref(peeled)),
        _ => return None,
    };

    // There is some length mismatch, which indicates usage of .. in the patterns above e.g.:
    // let (a, ..) = if let [a, b, _c] = ex { (a, b) } else { ... };
    // We bail in these cases as they should be rare.
    if paths.len() != sub_pats.len() {
        return None;
    }

    let mut pat_bindings = FxHashSet::default();
    let_pat.each_binding_or_first(&mut |_ann, _hir_id, _sp, ident| {
        pat_bindings.insert(ident);
    });
    if pat_bindings.len() < paths.len() {
        // This rebinds some bindings from the outer scope, or it repeats some copy-able bindings multiple
        // times. We don't support these cases so we bail here. E.g.:
        // let foo = 0;
        // let (new_foo, bar, bar_copied) = if let Some(bar) = Some(0) { (foo, bar, bar) } else { .. };
        return None;
    }
    let mut ident_map = FxHashMap::default();
    for (sub_pat, path) in sub_pats.iter().zip(paths.iter()) {
        if let ExprKind::Path(QPath::Resolved(_ty, path)) = path.kind
            && let [path_seg] = path.segments
        {
            let ident = path_seg.ident;
            if !pat_bindings.remove(&ident) {
                return None;
            }
            ident_map.insert(ident.name, sub_pat);
        } else {
            return None;
        }
    }
    Some(ident_map)
}<|MERGE_RESOLUTION|>--- conflicted
+++ resolved
@@ -5,12 +5,7 @@
 use clippy_utils::higher::IfLetOrMatch;
 use clippy_utils::source::snippet_with_context;
 use clippy_utils::ty::is_type_diagnostic_item;
-<<<<<<< HEAD
-use clippy_utils::visitors::{Descend, Visitable};
-use clippy_utils::{is_lint_allowed, pat_and_expr_can_be_question_mark, peel_blocks};
-=======
 use clippy_utils::{is_lint_allowed, is_never_expr, pat_and_expr_can_be_question_mark, peel_blocks};
->>>>>>> 406d9538
 use rustc_data_structures::fx::{FxHashMap, FxHashSet};
 use rustc_errors::Applicability;
 use rustc_hir::{Expr, ExprKind, MatchSource, Pat, PatKind, QPath, Stmt, StmtKind};
@@ -19,10 +14,6 @@
 use rustc_session::declare_tool_lint;
 use rustc_span::symbol::{sym, Symbol};
 use rustc_span::Span;
-<<<<<<< HEAD
-use std::ops::ControlFlow;
-=======
->>>>>>> 406d9538
 use std::slice;
 
 declare_clippy_lint! {
@@ -73,11 +64,7 @@
                 IfLetOrMatch::IfLet(if_let_expr, let_pat, if_then, if_else) => {
                     if let Some(ident_map) = expr_simple_identity_map(local.pat, let_pat, if_then)
                         && let Some(if_else) = if_else
-<<<<<<< HEAD
-                        && expr_diverges(cx, if_else)
-=======
                         && is_never_expr(cx, if_else).is_some()
->>>>>>> 406d9538
                         && let qm_allowed = is_lint_allowed(cx, QUESTION_MARK, stmt.hir_id)
                         && (qm_allowed || pat_and_expr_can_be_question_mark(cx, let_pat, if_else).is_none())
                     {
@@ -101,16 +88,9 @@
                         return;
                     }
                     let check_types = self.matches_behaviour == MatchLintBehaviour::WellKnownTypes;
-<<<<<<< HEAD
-                    let diverging_arm_opt = arms
-                        .iter()
-                        .enumerate()
-                        .find(|(_, arm)| expr_diverges(cx, arm.body) && pat_allowed_for_else(cx, arm.pat, check_types));
-=======
                     let diverging_arm_opt = arms.iter().enumerate().find(|(_, arm)| {
                         is_never_expr(cx, arm.body).is_some() && pat_allowed_for_else(cx, arm.pat, check_types)
                     });
->>>>>>> 406d9538
                     let Some((idx, diverging_arm)) = diverging_arm_opt else {
                         return;
                     };
